--- conflicted
+++ resolved
@@ -762,7 +762,6 @@
 }
 
 /**
-<<<<<<< HEAD
  * scols_table_get_symbols:
  * @tb: table
  *
@@ -774,10 +773,7 @@
 }
 
 /**
- * scols_table_enable_nolinesep
-=======
  * scols_table_enable_nolinesep:
->>>>>>> 43e06c67
  * @tb: table
  * @enable: 1 or 0
  *
