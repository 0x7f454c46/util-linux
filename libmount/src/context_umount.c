/* SPDX-License-Identifier: LGPL-2.1-or-later */
/*
 * This file is part of libmount from util-linux project.
 *
 * Copyright (C) 2010-2018 Karel Zak <kzak@redhat.com>
 *
 * libmount is free software; you can redistribute it and/or modify it
 * under the terms of the GNU Lesser General Public License as published by
 * the Free Software Foundation; either version 2.1 of the License, or
 * (at your option) any later version.
 */

/**
 * SECTION: context-umount
 * @title: Umount context
 * @short_description: high-level API to umount operation.
 */

#include <sys/wait.h>
#include <sys/mount.h>

#include "pathnames.h"
#include "loopdev.h"
#include "strutils.h"
#include "mountP.h"

/*
 * umount2 flags
 */
#ifndef MNT_FORCE
# define MNT_FORCE        0x00000001	/* Attempt to forcibly umount */
#endif

#ifndef MNT_DETACH
# define MNT_DETACH       0x00000002	/* Just detach from the tree */
#endif

#ifndef UMOUNT_NOFOLLOW
# define UMOUNT_NOFOLLOW  0x00000008	/* Don't follow symlink on umount */
#endif

#ifndef UMOUNT_UNUSED
# define UMOUNT_UNUSED    0x80000000	/* Flag guaranteed to be unused */
#endif

/* search in mountinfo */
static int __mountinfo_find_umount_fs(struct libmnt_context *cxt,
			    const char *tgt,
			    struct libmnt_fs **pfs)
{
	int rc;
	struct libmnt_ns *ns_old;
	struct libmnt_table *mountinfo = NULL;
	struct libmnt_fs *fs;
	char *loopdev = NULL;

	assert(cxt);
	assert(tgt);
	assert(pfs);

	*pfs = NULL;
	DBG(CXT, ul_debugobj(cxt, " search %s in mountinfo", tgt));

	/*
	 * The mount table may be huge, and on systems with utab we have to
	 * merge userspace mount options into /proc/self/mountinfo. This all is
	 * expensive. The tab filter can be used to filter out entries, then a mount
	 * table and utab are very tiny files.
	 *
	 * The filter uses mnt_fs_streq_{target,srcpath} function where all
	 * paths should be absolute and canonicalized. This is done within
	 * mnt_context_get_mountinfo_for_target() where LABEL, UUID or symlinks are
	 * canonicalized. If --no-canonicalize is enabled than the target path
	 * is expected already canonical.
	 *
	 * Anyway it's better to read huge mount table than canonicalize target
	 * paths. It means we use the filter only if --no-canonicalize enabled.
	 *
	 * It also means that we have to read mount table from kernel.
	 */
	if (mnt_context_is_nocanonicalize(cxt) && *tgt == '/')
		rc = mnt_context_get_mountinfo_for_target(cxt, &mountinfo, tgt);
	else
		rc = mnt_context_get_mountinfo(cxt, &mountinfo);

	if (rc) {
		DBG(CXT, ul_debugobj(cxt, "umount: failed to read mountinfo"));
		return rc;
	}

	if (mnt_table_get_nents(mountinfo) == 0) {
		DBG(CXT, ul_debugobj(cxt, "umount: mountinfo empty"));
		return 1;
	}

	ns_old = mnt_context_switch_target_ns(cxt);
	if (!ns_old)
		return -MNT_ERR_NAMESPACE;

try_loopdev:
	fs = mnt_table_find_target(mountinfo, tgt, MNT_ITER_BACKWARD);
	if (!fs && mnt_context_is_swapmatch(cxt)) {
		/*
		 * Maybe the option is source rather than target (sometimes
		 * people use e.g. "umount /dev/sda1")
		 */
		fs = mnt_table_find_source(mountinfo, tgt, MNT_ITER_BACKWARD);

		if (fs) {
			struct libmnt_fs *fs1 = mnt_table_find_target(mountinfo,
							mnt_fs_get_target(fs),
							MNT_ITER_BACKWARD);
			if (!fs1) {
				DBG(CXT, ul_debugobj(cxt, "mountinfo is broken?!?!"));
				rc = -EINVAL;
				goto err;
			}
			if (fs != fs1) {
				/* Something was stacked over `file' on the
				 * same mount point. */
				DBG(CXT, ul_debugobj(cxt,
						"umount: %s: %s is mounted "
						"over it on the same point",
						tgt, mnt_fs_get_source(fs1)));
				rc = -EINVAL;
				goto err;
			}
		}
	}

	if (!fs && !loopdev && mnt_context_is_swapmatch(cxt)) {
		/*
		 * Maybe the option is /path/file.img, try to convert to /dev/loopN
		 */
		struct stat st;

		if (mnt_safe_stat(tgt, &st) == 0 && S_ISREG(st.st_mode)) {
			int count;
			struct libmnt_cache *cache = mnt_context_get_cache(cxt);
			const char *bf = cache ? mnt_resolve_path(tgt, cache) : tgt;

			count = loopdev_count_by_backing_file(bf, &loopdev);
			if (count == 1) {
				DBG(CXT, ul_debugobj(cxt,
					"umount: %s --> %s (retry)", tgt, loopdev));
				tgt = loopdev;
				goto try_loopdev;

			} else if (count > 1)
				DBG(CXT, ul_debugobj(cxt,
					"umount: warning: %s is associated "
					"with more than one loopdev", tgt));
		}
	}

	*pfs = fs;
	free(loopdev);
	if (!mnt_context_switch_ns(cxt, ns_old))
		return -MNT_ERR_NAMESPACE;

	DBG(CXT, ul_debugobj(cxt, "umount fs: %s", fs ? mnt_fs_get_target(fs) :
							"<not found>"));
	return fs ? 0 : 1;
err:
	free(loopdev);
	if (!mnt_context_switch_ns(cxt, ns_old))
		return -MNT_ERR_NAMESPACE;
	return rc;
}

/**
 * mnt_context_find_umount_fs:
 * @cxt: mount context
 * @tgt: mountpoint, device, ...
 * @pfs: returns point to filesystem
 *
 * Returns: 0 on success, <0 on error, 1 if target filesystem not found
 */
int mnt_context_find_umount_fs(struct libmnt_context *cxt,
			       const char *tgt,
			       struct libmnt_fs **pfs)
{
	if (pfs)
		*pfs = NULL;

	if (!cxt || !tgt || !pfs)
		return -EINVAL;

	DBG(CXT, ul_debugobj(cxt, "umount: lookup FS for '%s'", tgt));

	if (!*tgt)
		return 1; /* empty string is not an error */

	/* In future this function should be extended to support for example
	 * fsinfo() (or another cheap way kernel will support), for now the
	 * default is expensive mountinfo.
	 */
	return __mountinfo_find_umount_fs(cxt, tgt, pfs);
}

/* Check if there is something important in the utab file. The parsed utab is
 * stored in context->utab and deallocated by mnt_free_context().
 *
 * This function exists to avoid (if possible) /proc/self/mountinfo usage, so
 * don't use things like mnt_resolve_target(), mnt_context_get_mountinfo() etc here.
 * See lookup_umount_fs() for more details.
 */
static int has_utab_entry(struct libmnt_context *cxt, const char *target)
{
	struct libmnt_cache *cache = NULL;
	struct libmnt_fs *fs;
	struct libmnt_iter itr;
	char *cn = NULL;
	int rc = 0;

	assert(cxt);

	if (!cxt->utab) {
		const char *path = mnt_get_utab_path();

		if (!path || is_file_empty(path))
			return 0;
		cxt->utab = mnt_new_table();
		if (!cxt->utab)
			return 0;
		cxt->utab->fmt = MNT_FMT_UTAB;
		if (mnt_table_parse_file(cxt->utab, path))
			return 0;
	}

	/* paths in utab are canonicalized */
	cache = mnt_context_get_cache(cxt);
	cn = mnt_resolve_path(target, cache);
	mnt_reset_iter(&itr, MNT_ITER_BACKWARD);

	while (mnt_table_next_fs(cxt->utab, &itr, &fs) == 0) {
		if (mnt_fs_streq_target(fs, cn)) {
			rc = 1;
			break;
		}
	}

	if (!cache)
		free(cn);
	return rc;
}

/* returns: 1 not found; <0 on error; 1 success */
static int lookup_umount_fs_by_statfs(struct libmnt_context *cxt, const char *tgt)
{
	struct stat st;
	const char *type;

	assert(cxt);
	assert(cxt->fs);

	DBG(CXT, ul_debugobj(cxt, " lookup by statfs"));

	/*
	 * Let's try to avoid mountinfo usage at all to minimize performance
	 * degradation. Don't forget that kernel has to compose *whole*
	 * mountinfo about all mountpoints although we look for only one entry.
	 *
	 * All we need is fstype and to check if there is no userspace mount
	 * options for the target (e.g. helper=udisks to call /sbin/umount.udisks).
	 *
	 * So, let's use statfs() if possible (it's bad idea for --lazy/--force
	 * umounts as target is probably unreachable NFS, also for --detach-loop
	 * as this additionally needs to know the name of the loop device).
	 *
	 * For the "umount --read-only" command, we need to read the mountinfo
	 * to obtain the mount source.
	 */
	if (mnt_context_is_restricted(cxt)
	    || *tgt != '/'
	    || mnt_context_within_helper(cxt)
	    || mnt_context_is_force(cxt)
	    || mnt_context_is_lazy(cxt)
	    || mnt_context_is_nocanonicalize(cxt)
	    || mnt_context_is_loopdel(cxt)
	    || mnt_context_is_rdonly_umount(cxt)
	    || mnt_safe_stat(tgt, &st) != 0 || !S_ISDIR(st.st_mode)
	    || has_utab_entry(cxt, tgt))
		return 1; /* not found */

	type = mnt_fs_get_fstype(cxt->fs);
	if (!type) {
		struct statfs vfs;
		int fd;

		DBG(CXT, ul_debugobj(cxt, "  trying fstatfs()"));

		/* O_PATH avoids triggering automount points. */
		fd = open(tgt, O_PATH);
		if (fd >= 0) {
			if (fstatfs(fd, &vfs) == 0)
				type = mnt_statfs_get_fstype(&vfs);
			close(fd);
		}
		if (type) {
			int rc = mnt_fs_set_fstype(cxt->fs, type);
			if (rc)
				return rc;
		}
	}
	if (type) {
		DBG(CXT, ul_debugobj(cxt, "  umount: disabling mountinfo"));
		mnt_context_disable_mtab(cxt, TRUE);

		DBG(CXT, ul_debugobj(cxt,
			"  mountinfo unnecessary [type=%s]", type));
		return 0;
	}

	return 1; /* not found */
}

/* returns: 1 not found; <0 on error; 1 success */
static int lookup_umount_fs_by_mountinfo(struct libmnt_context *cxt, const char *tgt)
{
	struct libmnt_fs *fs = NULL;
	int rc;

	assert(cxt);
	assert(cxt->fs);

	DBG(CXT, ul_debugobj(cxt, " lookup by mountinfo"));

	/* search */
	rc = __mountinfo_find_umount_fs(cxt, tgt, &fs);
	if (rc != 0)
		return rc;

	/* apply result */
	if (fs != cxt->fs) {
		mnt_fs_set_source(cxt->fs, NULL);
		mnt_fs_set_target(cxt->fs, NULL);

		if (!mnt_copy_fs(cxt->fs, fs)) {
			DBG(CXT, ul_debugobj(cxt, "  failed to copy FS"));
			return -errno;
		}
		DBG(CXT, ul_debugobj(cxt, "  mountinfo applied"));
	}

	cxt->flags |= MNT_FL_TAB_APPLIED;
	return 0;
}

<<<<<<< HEAD
/* This function searches for FS according to cxt->fs->target,
 * apply result to cxt->fs and it's umount replacement to
 * mnt_context_apply_fstab(); use mnt_context_tab_applied()
 * to check result.
=======
/*
 * This function searches for the file system according to cxt->fs->target and
 * applies the result to cxt->fs. This function is a umount replacement for
 * mnt_context_apply_fstab(). Use mnt_context_tab_applied() to check the result.
>>>>>>> 25c6fc91
 *
 * The goal is to minimize situations when we need to parse /proc/self/mountinfo.
 */
static int lookup_umount_fs(struct libmnt_context *cxt)
{
	const char *tgt;
	int rc = 0;

	assert(cxt);
	assert(cxt->fs);

	DBG(CXT, ul_debugobj(cxt, "umount: lookup FS"));

	tgt = mnt_fs_get_target(cxt->fs);
	if (!tgt) {
		DBG(CXT, ul_debugobj(cxt, " undefined target"));
		return -EINVAL;
	}

	/* try get fs type by statfs() */
	rc = lookup_umount_fs_by_statfs(cxt, tgt);
	if (rc <= 0)
		goto done;

	/* get complete fs from fs entry from mountinfo */
	rc = lookup_umount_fs_by_mountinfo(cxt, tgt);
	if (rc <= 0)
		goto done;

	DBG(CXT, ul_debugobj(cxt, " cannot find '%s'", tgt));
	return 0;	/* this is correct! */

done:
	if (rc == 0 && cxt->fs) {
		struct libmnt_optlist *ol = mnt_context_get_optlist(cxt);

		if (!ol)
			return -ENOMEM;

		rc = mnt_optlist_set_optstr(ol, mnt_fs_get_options(cxt->fs), NULL);
	}
	DBG(CXT, ul_debugobj(cxt, "  lookup done [rc=%d]", rc));
	return rc;
}

/* check if @devname is loopdev and if the device is associated
 * with a source from @fstab_fs
 */
static int is_associated_fs(const char *devname, struct libmnt_fs *fs)
{
	uintmax_t offset = 0;
	const char *src, *optstr;
	char *val;
	size_t valsz;
	int flags = 0;

	/* check if it begins with /dev/loop */
	if (strncmp(devname, _PATH_DEV_LOOP, sizeof(_PATH_DEV_LOOP) - 1) != 0)
		return 0;

	src = mnt_fs_get_srcpath(fs);
	if (!src)
		return 0;

	/* check for the offset option in @fs */
	optstr = mnt_fs_get_user_options(fs);

	if (optstr &&
	    mnt_optstr_get_option(optstr, "offset", &val, &valsz) == 0) {
		flags |= LOOPDEV_FL_OFFSET;

		if (mnt_parse_offset(val, valsz, &offset) != 0)
			return 0;
	}

	return loopdev_is_used(devname, src, offset, 0, flags);
}

/* returns: <0 on error; 1 not found (not wanted) */
static int prepare_helper_from_option(struct libmnt_context *cxt,
				       const char *name)
{
	struct libmnt_optlist *ol;
	struct libmnt_opt *opt;
	const char *suffix;

	ol = mnt_context_get_optlist(cxt);
	if (!ol)
		return -ENOMEM;

	opt = mnt_optlist_get_named(ol, name, cxt->map_userspace);
	if (!opt || !mnt_opt_has_value(opt))
		return 1;

	suffix = mnt_opt_get_value(opt);
	DBG(CXT, ul_debugobj(cxt, "umount: umount.%s %s requested", suffix, name));

	return mnt_context_prepare_helper(cxt, "umount", suffix);
}

static int is_fuse_usermount(struct libmnt_context *cxt, int *errsv)
{
	struct libmnt_ns *ns_old;
	struct libmnt_optlist *ol;
	struct libmnt_opt *opt;
	const char *type = mnt_fs_get_fstype(cxt->fs);
	const char *val = NULL;;
	uid_t uid, entry_uid;

	*errsv = 0;

	if (!type)
		return 0;

	if (strcmp(type, "fuse") != 0 &&
	    strcmp(type, "fuseblk") != 0 &&
	    strncmp(type, "fuse.", 5) != 0 &&
	    strncmp(type, "fuseblk.", 8) != 0)
		return 0;

	ol = mnt_context_get_optlist(cxt);
	if (!ol)
		return 0;

	opt = mnt_optlist_get_named(ol, "user_id", NULL);
	if (opt)
		val = mnt_opt_get_value(opt);
	if (!val || mnt_opt_get_map(opt))
		return 0;

	if (mnt_parse_uid(val, strlen(val), &entry_uid) != 0)
		return 0;

	/* get current user */
	ns_old = mnt_context_switch_origin_ns(cxt);
	if (!ns_old) {
		*errsv = -MNT_ERR_NAMESPACE;
		return 0;
	}

	uid = getuid();

	if (!mnt_context_switch_ns(cxt, ns_old)) {
		*errsv = -MNT_ERR_NAMESPACE;
		return 0;
	}

	return uid == entry_uid;
}

/*
 * Note that cxt->fs contains relevant mountinfo entry!
 */
static int evaluate_permissions(struct libmnt_context *cxt)
{
	unsigned long fstab_flags = 0;
	struct libmnt_table *fstab;
	const char *tgt, *src, *optstr;
	int rc = 0, ok = 0;
	struct libmnt_fs *fs;

	assert(cxt);
	assert(cxt->fs);
	assert((cxt->flags & MNT_FL_MOUNTFLAGS_MERGED));

	if (!mnt_context_is_restricted(cxt))
		 return 0;		/* superuser mount */

	DBG(CXT, ul_debugobj(cxt, "umount: evaluating permissions"));

	if (!mnt_context_tab_applied(cxt)) {
		DBG(CXT, ul_debugobj(cxt,
				"cannot find %s in mountinfo and you are not root",
				mnt_fs_get_target(cxt->fs)));
		goto eperm;
	}

	if (!mnt_context_is_nohelpers(cxt)) {
		rc = prepare_helper_from_option(cxt, "uhelper");
		if (rc < 0)
			return rc;	/* error */
		if (rc == 0 && cxt->helper)
			return 0;	/* we'll call /sbin/umount.<uhelper> */
	}

	/*
	 * Check if this is a fuse mount for the current user,
	 * if so then unmounting is allowed
	 */
	if (is_fuse_usermount(cxt, &rc)) {
		DBG(CXT, ul_debugobj(cxt, "fuse user mount, umount is allowed"));
		return 0;
	}
	if (rc)
		return rc;

	/*
	 * User mounts have to be in /etc/fstab
	 */
	rc = mnt_context_get_fstab(cxt, &fstab);
	if (rc)
		return rc;

	tgt = mnt_fs_get_target(cxt->fs);
	src = mnt_fs_get_source(cxt->fs);

	if (mnt_fs_get_bindsrc(cxt->fs)) {
		src = mnt_fs_get_bindsrc(cxt->fs);
		DBG(CXT, ul_debugobj(cxt,
				"umount: using bind source: %s", src));
	}

	/* If fstab contains the two lines
	 *	/dev/sda1 /mnt/zip auto user,noauto  0 0
	 *	/dev/sda4 /mnt/zip auto user,noauto  0 0
	 * then "mount /dev/sda4" followed by "umount /mnt/zip" used to fail.
	 * So, we must not look for the file, but for the pair (dev,file) in fstab.
	  */
	fs = mnt_table_find_pair(fstab, src, tgt, MNT_ITER_FORWARD);
	if (!fs) {
		/*
		 * It's possible that there is /path/file.img in fstab and
		 * /dev/loop0 in mountinfo -- then we have to check the relation
		 * between loopdev and the file.
		 */
		fs = mnt_table_find_target(fstab, tgt, MNT_ITER_FORWARD);
		if (fs) {
			struct libmnt_cache *cache = mnt_context_get_cache(cxt);
			const char *sp = mnt_fs_get_srcpath(cxt->fs);		/* devname from mountinfo */
			const char *dev = sp && cache ? mnt_resolve_path(sp, cache) : sp;

			if (!dev || !is_associated_fs(dev, fs))
				fs = NULL;
		}
		if (!fs) {
			DBG(CXT, ul_debugobj(cxt,
					"umount %s: mountinfo disagrees with fstab",
					tgt));
			goto eperm;
		}
	}

	/*
	 * User mounting and unmounting is allowed only if fstab contains one
	 * of the options `user', `users' or `owner' or `group'.
	 *
	 * The option `users' allows arbitrary users to mount and unmount -
	 * this may be a security risk.
	 *
	 * The options `user', `owner' and `group' only allow unmounting by the
	 * user that mounted (visible in mountinfo).
	 */
	optstr = mnt_fs_get_user_options(fs);	/* FSTAB mount options! */
	if (!optstr)
		goto eperm;

	if (mnt_optstr_get_flags(optstr, &fstab_flags,
				mnt_get_builtin_optmap(MNT_USERSPACE_MAP)))
		goto eperm;

	if (fstab_flags & MNT_MS_USERS) {
		DBG(CXT, ul_debugobj(cxt,
			"umount: promiscuous setting ('users') in fstab"));
		return 0;
	}
	/*
	 * Check user=<username> setting from utab if there is a user, owner or
	 * group option in /etc/fstab
	 */
	if (fstab_flags & (MNT_MS_USER | MNT_MS_OWNER | MNT_MS_GROUP)) {

		struct libmnt_optlist *ol;
		struct libmnt_opt *opt;
		char *curr_user = NULL;
		struct libmnt_ns *ns_old;

		DBG(CXT, ul_debugobj(cxt,
				"umount: checking user=<username> from mountinfo"));

		ns_old = mnt_context_switch_origin_ns(cxt);
		if (!ns_old)
			return -MNT_ERR_NAMESPACE;

		curr_user = mnt_get_username(getuid());

		if (!mnt_context_switch_ns(cxt, ns_old)) {
			free(curr_user);
			return -MNT_ERR_NAMESPACE;
		}
		if (!curr_user) {
			DBG(CXT, ul_debugobj(cxt, "umount %s: cannot "
				"convert %d to username", tgt, getuid()));
			goto eperm;
		}

		/* get "user=" from utab */
		ol = mnt_context_get_optlist(cxt);
		if (!ol) {
			free(curr_user);
			return -ENOMEM;
		}
		opt = mnt_optlist_get_named(ol, "user", cxt->map_userspace);
		if (opt && mnt_opt_has_value(opt))
			ok = !strcmp(curr_user, mnt_opt_get_value(opt));

		free(curr_user);
	}

	if (ok) {
		DBG(CXT, ul_debugobj(cxt, "umount %s is allowed", tgt));
		return 0;
	}
eperm:
	DBG(CXT, ul_debugobj(cxt, "umount is not allowed for you"));
	return -EPERM;
}

static int exec_helper(struct libmnt_context *cxt)
{
	char *namespace = NULL;
	struct libmnt_ns *ns_tgt = mnt_context_get_target_ns(cxt);
	int rc;
	pid_t pid;

	assert(cxt);
	assert(cxt->fs);
	assert(cxt->helper);
	assert((cxt->flags & MNT_FL_MOUNTFLAGS_MERGED));
	assert(cxt->helper_exec_status == 1);

	if (mnt_context_is_fake(cxt)) {
		DBG(CXT, ul_debugobj(cxt, "fake mode: does not execute helper"));
		cxt->helper_exec_status = rc = 0;
		return rc;
	}

	if (ns_tgt->fd != -1
	    && asprintf(&namespace, "/proc/%i/fd/%i",
			getpid(), ns_tgt->fd) == -1) {
		return -ENOMEM;
	}

	DBG_FLUSH;

	pid = fork();
	switch (pid) {
	case 0:
	{
		const char *args[12], *type;
		int i = 0;

		if (drop_permissions() != 0)
			_exit(EXIT_FAILURE);

		if (!mnt_context_switch_origin_ns(cxt))
			_exit(EXIT_FAILURE);

		type = mnt_fs_get_fstype(cxt->fs);

		args[i++] = cxt->helper;			/* 1 */
		args[i++] = mnt_fs_get_target(cxt->fs);		/* 2 */

		if (mnt_context_is_nomtab(cxt))
			args[i++] = "-n";			/* 3 */
		if (mnt_context_is_lazy(cxt))
			args[i++] = "-l";			/* 4 */
		if (mnt_context_is_force(cxt))
			args[i++] = "-f";			/* 5 */
		if (mnt_context_is_verbose(cxt))
			args[i++] = "-v";			/* 6 */
		if (mnt_context_is_rdonly_umount(cxt))
			args[i++] = "-r";			/* 7 */
		if (type
		    && strchr(type, '.')
		    && !endswith(cxt->helper, type)) {
			args[i++] = "-t";			/* 8 */
			args[i++] = type;			/* 9 */
		}
		if (namespace) {
			args[i++] = "-N";			/* 10 */
			args[i++] = namespace;			/* 11 */
		}

		args[i] = NULL;					/* 12 */
		for (i = 0; args[i]; i++)
			DBG(CXT, ul_debugobj(cxt, "argv[%d] = \"%s\"",
							i, args[i]));
		DBG_FLUSH;
		execv(cxt->helper, (char * const *) args);
		_exit(MNT_EX_EXEC);
	}
	default:
	{
		int st;

		if (waitpid(pid, &st, 0) == (pid_t) -1) {
			cxt->helper_status = -1;
			rc = -errno;
			DBG(CXT, ul_debugobj(cxt, "waitpid failed [errno=%d]", -rc));
		} else {
			cxt->helper_status = WIFEXITED(st) ? WEXITSTATUS(st) : -1;
			cxt->helper_exec_status = rc = 0;

			if (cxt->helper_status == MNT_EX_EXEC) {
				rc = -MNT_ERR_EXEC;
				DBG(CXT, ul_debugobj(cxt, "%s exec failed", cxt->helper));
			}

			DBG(CXT, ul_debugobj(cxt, "%s forked [status=%d, rc=%d]",
				cxt->helper,
				cxt->helper_status, rc));
		}
		break;
	}

	case -1:
		cxt->helper_exec_status = rc = -errno;
		DBG(CXT, ul_debugobj(cxt, "fork() failed"));
		break;
	}

	free(namespace);
	return rc;
}

/*
 * mnt_context_helper_setopt() backend.
 *
 * This function applies umount.type command line option (for example parsed
 * by getopt() or getopt_long()) to @cxt. All unknown options are ignored and
 * then 1 is returned.
 *
 * Returns: negative number on error, 1 if @c is unknown option, 0 on success.
 */
int mnt_context_umount_setopt(struct libmnt_context *cxt, int c, char *arg)
{
	int rc = -EINVAL;

	assert(cxt);
	assert(cxt->action == MNT_ACT_UMOUNT);

	switch(c) {
	case 'n':
		rc = mnt_context_disable_mtab(cxt, TRUE);
		break;
	case 'l':
		rc = mnt_context_enable_lazy(cxt, TRUE);
		break;
	case 'f':
		rc = mnt_context_enable_force(cxt, TRUE);
		break;
	case 'v':
		rc = mnt_context_enable_verbose(cxt, TRUE);
		break;
	case 'r':
		rc = mnt_context_enable_rdonly_umount(cxt, TRUE);
		break;
	case 't':
		if (arg)
			rc = mnt_context_set_fstype(cxt, arg);
		break;
	case 'N':
		if (arg)
			rc = mnt_context_set_target_ns(cxt, arg);
		break;
	default:
		return 1;
	}

	return rc;
}

/* Check whether the kernel supports the UMOUNT_NOFOLLOW flag */
static int umount_nofollow_support(void)
{
	int res = umount2("", UMOUNT_UNUSED);
	if (res != -1 || errno != EINVAL)
		return 0;

	res = umount2("", UMOUNT_NOFOLLOW);
	if (res != -1 || errno != ENOENT)
		return 0;

	return 1;
}

static int do_umount(struct libmnt_context *cxt)
{
	int rc = 0, flags = 0;
	const char *src, *target;
	char *tgtbuf = NULL;

	assert(cxt);
	assert(cxt->fs);
	assert((cxt->flags & MNT_FL_MOUNTFLAGS_MERGED));
	assert(cxt->syscall_status == 1);

	if (cxt->helper)
		return exec_helper(cxt);

	src = mnt_fs_get_srcpath(cxt->fs);
	target = mnt_fs_get_target(cxt->fs);

	if (!target)
		return -EINVAL;

	DBG(CXT, ul_debugobj(cxt, "do umount"));

	if (mnt_context_is_restricted(cxt) && !mnt_context_is_fake(cxt)) {
		/*
		 * extra paranoia for non-root users
		 * -- chdir to the parent of the mountpoint and use NOFOLLOW
		 *    flag to avoid races and symlink attacks.
		 */
		if (umount_nofollow_support())
			flags |= UMOUNT_NOFOLLOW;

		rc = mnt_chdir_to_parent(target, &tgtbuf);
		if (rc)
			return rc;
		target = tgtbuf;
	}

	if (mnt_context_is_lazy(cxt))
		flags |= MNT_DETACH;

	if (mnt_context_is_force(cxt))
		flags |= MNT_FORCE;

	DBG(CXT, ul_debugobj(cxt, "umount(2) [target='%s', flags=0x%08x]%s",
				target, flags,
				mnt_context_is_fake(cxt) ? " (FAKE)" : ""));

	if (mnt_context_is_fake(cxt))
		rc = 0;
	else {
		rc = flags ? umount2(target, flags) : umount(target);
		if (rc < 0)
			cxt->syscall_status = -errno;
		free(tgtbuf);
	}

	/*
	 * try remount read-only
	 */
	if (rc < 0
	    && cxt->syscall_status == -EBUSY
	    && mnt_context_is_rdonly_umount(cxt)
	    && src) {
		struct libmnt_optlist *ol = mnt_context_get_optlist(cxt);

		/* keep info about remount in mount flags */
		assert(ol);
		mnt_optlist_append_flags(ol, MS_REMOUNT | MS_RDONLY, cxt->map_linux);

		mnt_context_enable_loopdel(cxt, FALSE);

		DBG(CXT, ul_debugobj(cxt,
			"umount(2) failed [errno=%d] -- trying to remount read-only",
			-cxt->syscall_status));

		rc = mount(src, mnt_fs_get_target(cxt->fs), NULL,
			    MS_REMOUNT | MS_RDONLY, NULL);
		if (rc < 0) {
			cxt->syscall_status = -errno;
			DBG(CXT, ul_debugobj(cxt,
				"read-only re-mount(2) failed [errno=%d]",
				-cxt->syscall_status));

			return -cxt->syscall_status;
		}
		cxt->syscall_status = 0;
		DBG(CXT, ul_debugobj(cxt, "read-only re-mount(2) success"));
		return 0;
	}

	if (rc < 0) {
		DBG(CXT, ul_debugobj(cxt, "umount(2) failed [errno=%d]",
			-cxt->syscall_status));
		return -cxt->syscall_status;
	}

	cxt->syscall_status = 0;
	DBG(CXT, ul_debugobj(cxt, "umount(2) success"));
	return 0;
}

/**
 * mnt_context_prepare_umount:
 * @cxt: mount context
 *
 * Prepare context for umounting, unnecessary for mnt_context_umount().
 *
 * Returns: 0 on success, and negative number in case of error.
 */
int mnt_context_prepare_umount(struct libmnt_context *cxt)
{
	int rc;
	unsigned long flags = 0;
	struct libmnt_ns *ns_old;

	if (!cxt || !cxt->fs || mnt_fs_is_swaparea(cxt->fs))
		return -EINVAL;
	if (!mnt_context_get_source(cxt) && !mnt_context_get_target(cxt))
		return -EINVAL;
	if (cxt->flags & MNT_FL_PREPARED)
		return 0;

	assert(cxt->helper_exec_status == 1);
	assert(cxt->syscall_status == 1);

	free(cxt->helper);	/* be paranoid */
	cxt->helper = NULL;
	cxt->action = MNT_ACT_UMOUNT;

	ns_old = mnt_context_switch_target_ns(cxt);
	if (!ns_old)
		return -MNT_ERR_NAMESPACE;

	rc = lookup_umount_fs(cxt);
	if (!rc)
		rc = mnt_context_merge_mflags(cxt);
	if (!rc)
		rc = evaluate_permissions(cxt);

	if (!rc && !mnt_context_is_nohelpers(cxt) && !cxt->helper) {
		/* on helper= mount option based helper */
		rc = prepare_helper_from_option(cxt, "helper");
		if (rc < 0)
			return rc;
		if (!cxt->helper)
			/* on fstype based helper */
			rc = mnt_context_prepare_helper(cxt, "umount", NULL);
	}

	if (!rc)
		rc = mnt_context_get_user_mflags(cxt, &flags);

	if (!rc && (flags & MNT_MS_LOOP))
		/* loop option explicitly specified in utab, detach this loop */
		mnt_context_enable_loopdel(cxt, TRUE);

	if (!rc && mnt_context_is_loopdel(cxt) && cxt->fs) {
		const char *src = mnt_fs_get_srcpath(cxt->fs);

		if (src && (!is_loopdev(src) || loopdev_is_autoclear(src)))
			mnt_context_enable_loopdel(cxt, FALSE);
	}

	if (rc) {
		DBG(CXT, ul_debugobj(cxt, "umount: preparing failed"));
		return rc;
	}
	cxt->flags |= MNT_FL_PREPARED;

	if (!mnt_context_switch_ns(cxt, ns_old))
		return -MNT_ERR_NAMESPACE;

	return rc;
}

/**
 * mnt_context_do_umount:
 * @cxt: mount context
 *
 * Umount filesystem by umount(2) or fork()+exec(/sbin/umount.type).
 * Unnecessary for mnt_context_umount().
 *
 * See also mnt_context_disable_helpers().
 *
 * WARNING: non-zero return code does not mean that umount(2) syscall or
 *          umount.type helper wasn't successfully called.
 *
 *          Check mnt_context_get_status() after error!
*
 * Returns: 0 on success;
 *         >0 in case of umount(2) error (returns syscall errno),
 *         <0 in case of other errors.
 */
int mnt_context_do_umount(struct libmnt_context *cxt)
{
	int rc;
	struct libmnt_ns *ns_old;

	assert(cxt);
	assert(cxt->fs);
	assert(cxt->helper_exec_status == 1);
	assert(cxt->syscall_status == 1);
	assert((cxt->flags & MNT_FL_PREPARED));
	assert((cxt->action == MNT_ACT_UMOUNT));
	assert((cxt->flags & MNT_FL_MOUNTFLAGS_MERGED));

	ns_old = mnt_context_switch_target_ns(cxt);
	if (!ns_old)
		return -MNT_ERR_NAMESPACE;

	rc = do_umount(cxt);
	if (rc)
		goto end;

	if (mnt_context_get_status(cxt) && !mnt_context_is_fake(cxt)) {
		/*
		 * Umounted, do some post-umount operations
		 *	- remove loopdev
		 *	- refresh in-memory utab stuff if remount rather than
		 *	  umount has been performed
		 */
		if (mnt_context_is_loopdel(cxt)
		    && !mnt_optlist_is_remount(cxt->optlist))
			rc = mnt_context_delete_loopdev(cxt);
	}
end:
	if (!mnt_context_switch_ns(cxt, ns_old))
		return -MNT_ERR_NAMESPACE;

	return rc;
}

/**
 * mnt_context_finalize_umount:
 * @cxt: context
 *
 * Mtab update, etc. Unnecessary for mnt_context_umount(), but should be called
 * after mnt_context_do_umount(). See also mnt_context_set_syscall_status().
 *
 * Returns: negative number on error, 0 on success.
 */
int mnt_context_finalize_umount(struct libmnt_context *cxt)
{
	int rc;

	assert(cxt);
	assert(cxt->fs);
	assert((cxt->flags & MNT_FL_PREPARED));
	assert((cxt->flags & MNT_FL_MOUNTFLAGS_MERGED));

	rc = mnt_context_prepare_update(cxt);
	if (!rc)
		rc = mnt_context_update_tabs(cxt);
	return rc;
}


/**
 * mnt_context_umount:
 * @cxt: umount context
 *
 * High-level, umounts filesystem by umount(2) or fork()+exec(/sbin/umount.type).
 *
 * This is similar to:
 *
 *	mnt_context_prepare_umount(cxt);
 *	mnt_context_do_umount(cxt);
 *	mnt_context_finalize_umount(cxt);
 *
 * See also mnt_context_disable_helpers().
 *
 * WARNING: non-zero return code does not mean that umount(2) syscall or
 *          umount.type helper wasn't successfully called.
 *
 *          Check mnt_context_get_status() after error!
 *
 * Returns: 0 on success;
 *         >0 in case of umount(2) error (returns syscall errno),
 *         <0 in case of other errors.
 */
int mnt_context_umount(struct libmnt_context *cxt)
{
	int rc;
	struct libmnt_ns *ns_old;

	assert(cxt);
	assert(cxt->fs);
	assert(cxt->helper_exec_status == 1);
	assert(cxt->syscall_status == 1);

	DBG(CXT, ul_debugobj(cxt, "umount: %s", mnt_context_get_target(cxt)));

	ns_old = mnt_context_switch_target_ns(cxt);
	if (!ns_old)
		return -MNT_ERR_NAMESPACE;

	rc = mnt_context_prepare_umount(cxt);
	if (!rc)
		rc = mnt_context_prepare_update(cxt);
	if (!rc)
		rc = mnt_context_do_umount(cxt);
	if (!rc)
		rc = mnt_context_update_tabs(cxt);

	if (!mnt_context_switch_ns(cxt, ns_old))
		return -MNT_ERR_NAMESPACE;

	return rc;
}


/**
 * mnt_context_next_umount:
 * @cxt: context
 * @itr: iterator
 * @fs: returns the current filesystem
 * @mntrc: returns the return code from mnt_context_umount()
 * @ignored: returns 1 for not matching
 *
 * This function tries to umount the next filesystem from mountinfo file.
 *
 * You can filter out filesystems by:
 *	mnt_context_set_options_pattern() to simulate umount -a -O pattern
 *	mnt_context_set_fstype_pattern()  to simulate umount -a -t pattern
 *
 * If the filesystem is not mounted or does not match the defined criteria,
 * then the function mnt_context_next_umount() returns zero, but the @ignored is
 * non-zero. Note that the root filesystem is always ignored.
 *
 * If umount(2) syscall or umount.type helper failed, then the
 * mnt_context_next_umount() function returns zero, but the @mntrc is non-zero.
 * Use also mnt_context_get_status() to check if the filesystem was
 * successfully umounted.
 *
 * Returns: 0 on success,
 *         <0 in case of error (!= umount(2) errors)
 *          1 at the end of the list.
 */
int mnt_context_next_umount(struct libmnt_context *cxt,
			   struct libmnt_iter *itr,
			   struct libmnt_fs **fs,
			   int *mntrc,
			   int *ignored)
{
	struct libmnt_table *mountinfo;
	const char *tgt;
	int rc;

	if (ignored)
		*ignored = 0;
	if (mntrc)
		*mntrc = 0;

	if (!cxt || !fs || !itr)
		return -EINVAL;

	rc = mnt_context_get_mountinfo(cxt, &mountinfo);
	cxt->mountinfo = NULL;		/* do not reset mountinfo */
	mnt_reset_context(cxt);

	if (rc)
		return rc;

	cxt->mountinfo = mountinfo;

	do {
		rc = mnt_table_next_fs(mountinfo, itr, fs);
		if (rc != 0)
			return rc;	/* no more filesystems (or error) */

		tgt = mnt_fs_get_target(*fs);
	} while (!tgt);

	DBG(CXT, ul_debugobj(cxt, "next-umount: trying %s [fstype: %s, t-pattern: %s, options: %s, O-pattern: %s]", tgt,
				 mnt_fs_get_fstype(*fs), cxt->fstype_pattern, mnt_fs_get_options(*fs), cxt->optstr_pattern));

	/* ignore filesystems which don't match options patterns */
	if ((cxt->fstype_pattern && !mnt_fs_match_fstype(*fs,
					cxt->fstype_pattern)) ||

	/* ignore filesystems which don't match type patterns */
	   (cxt->optstr_pattern && !mnt_fs_match_options(*fs,
					cxt->optstr_pattern))) {
		if (ignored)
			*ignored = 1;

		DBG(CXT, ul_debugobj(cxt, "next-umount: not-match"));
		return 0;
	}

	rc = mnt_context_set_fs(cxt, *fs);
	if (rc)
		return rc;
	rc = mnt_context_umount(cxt);
	if (mntrc)
		*mntrc = rc;
	return 0;
}


int mnt_context_get_umount_excode(
			struct libmnt_context *cxt,
			int rc,
			char *buf,
			size_t bufsz)
{
	if (mnt_context_helper_executed(cxt)) {
		/*
		 * /sbin/umount.<type> called, return status
		 */
		if (rc == -MNT_ERR_EXEC && buf)
			snprintf(buf, bufsz, _("failed to execute %s"), cxt->helper);

		return mnt_context_get_helper_status(cxt);
	}

	if (rc == 0 && mnt_context_get_status(cxt) == 1)
		/*
		 * Libmount success && syscall success.
		 */
		return MNT_EX_SUCCESS;

	if (!mnt_context_syscall_called(cxt)) {
		/*
		 * libmount errors (extra library checks)
		 */
		if (rc == -EPERM && !mnt_context_tab_applied(cxt)) {
			/* failed to evaluate permissions because not found
			 * relevant entry in mountinfo */
			if (buf)
				snprintf(buf, bufsz, _("not mounted"));
			return MNT_EX_USAGE;
		}

		if (rc == -MNT_ERR_LOCK) {
			if (buf)
				snprintf(buf, bufsz, _("locking failed"));
			return MNT_EX_FILEIO;
		}

		if (rc == -MNT_ERR_NAMESPACE) {
			if (buf)
				snprintf(buf, bufsz, _("failed to switch namespace"));
			return MNT_EX_SYSERR;
		}
		return mnt_context_get_generic_excode(rc, buf, bufsz,
					_("umount failed: %m"));

	} if (mnt_context_get_syscall_errno(cxt) == 0) {
		/*
		 * umount(2) syscall success, but something else failed
		 * (probably error in utab processing).
		 */
		if (rc == -MNT_ERR_LOCK) {
			if (buf)
				snprintf(buf, bufsz, _("filesystem was unmounted, but failed to update userspace mount table"));
			return MNT_EX_FILEIO;
		}

		if (rc == -MNT_ERR_NAMESPACE) {
			if (buf)
				snprintf(buf, bufsz, _("filesystem was unmounted, but failed to switch namespace back"));
			return MNT_EX_SYSERR;

		}

		if (rc < 0)
			return mnt_context_get_generic_excode(rc, buf, bufsz,
				_("filesystem was unmounted, but any subsequent operation failed: %m"));

		return MNT_EX_SOFTWARE;	/* internal error */
	}

	/*
	 * umount(2) errors
	 */
	if (buf) {
		int syserr = mnt_context_get_syscall_errno(cxt);

		switch (syserr) {
		case ENXIO:
			snprintf(buf, bufsz, _("invalid block device"));	/* ??? */
			break;
		case EINVAL:
			snprintf(buf, bufsz, _("not mounted"));
			break;
		case EIO:
			snprintf(buf, bufsz, _("can't write superblock"));
			break;
		case EBUSY:
			snprintf(buf, bufsz, _("target is busy"));
			break;
		case ENOENT:
			snprintf(buf, bufsz, _("no mount point specified"));
			break;
		case EPERM:
			snprintf(buf, bufsz, _("must be superuser to unmount"));
			break;
		case EACCES:
			snprintf(buf, bufsz, _("block devices are not permitted on filesystem"));
			break;
		default:
			return mnt_context_get_generic_excode(syserr, buf, bufsz,_("umount(2) system call failed: %m"));
		}
	}
	return MNT_EX_FAIL;
}<|MERGE_RESOLUTION|>--- conflicted
+++ resolved
@@ -347,17 +347,10 @@
 	return 0;
 }
 
-<<<<<<< HEAD
-/* This function searches for FS according to cxt->fs->target,
- * apply result to cxt->fs and it's umount replacement to
- * mnt_context_apply_fstab(); use mnt_context_tab_applied()
- * to check result.
-=======
 /*
  * This function searches for the file system according to cxt->fs->target and
  * applies the result to cxt->fs. This function is a umount replacement for
  * mnt_context_apply_fstab(). Use mnt_context_tab_applied() to check the result.
->>>>>>> 25c6fc91
  *
  * The goal is to minimize situations when we need to parse /proc/self/mountinfo.
  */
